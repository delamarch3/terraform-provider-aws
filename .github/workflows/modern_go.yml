--- conflicted
+++ resolved
@@ -75,11 +75,8 @@
       - run: make TEST=./version/... modern-check
 
       # Services
-<<<<<<< HEAD
       - run: make TEST=./internal/service/apigateway modern-check
-=======
       - run: make TEST=./internal/service/appmesh modern-check
->>>>>>> a8e1b81b
       - run: make TEST=./internal/service/ec2 modern-check
       - run: make TEST=./internal/service/iam modern-check
       - run: make TEST=./internal/service/kms modern-check
