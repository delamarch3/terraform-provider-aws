// Code generated by generators/servicefilters/main.go; DO NOT EDIT.

package v2

import ( // nosemgrep:ci.semgrep.aws.multiple-service-imports
	"github.com/aws/aws-sdk-go-v2/aws"
<<<<<<< HEAD
	imagebuildertypes "github.com/aws/aws-sdk-go-v2/service/imagebuilder/types"
=======
	licensemanagertypes "github.com/aws/aws-sdk-go-v2/service/licensemanager/types"
>>>>>>> 74ed37c9
	rdstypes "github.com/aws/aws-sdk-go-v2/service/rds/types"
	route53resolvertypes "github.com/aws/aws-sdk-go-v2/service/route53resolver/types"
	secretsmanagertypes "github.com/aws/aws-sdk-go-v2/service/secretsmanager/types"
)

// []*SERVICE.Filter handling

<<<<<<< HEAD
// ImageBuilderFilters returns imagebuilder service filters.
func (filters NameValuesFilters) ImageBuilderFilters() []imagebuildertypes.Filter {
=======
// LicenseManagerFilters returns licensemanager service filters.
func (filters NameValuesFilters) LicenseManagerFilters() []licensemanagertypes.Filter {
>>>>>>> 74ed37c9
	m := filters.Map()

	if len(m) == 0 {
		return nil
	}

<<<<<<< HEAD
	result := make([]imagebuildertypes.Filter, 0, len(m))

	for k, v := range m {
		filter := imagebuildertypes.Filter{
=======
	result := make([]licensemanagertypes.Filter, 0, len(m))

	for k, v := range m {
		filter := licensemanagertypes.Filter{
>>>>>>> 74ed37c9
			Name:   aws.String(k),
			Values: v,
		}

		result = append(result, filter)
	}

	return result
}

// RDSFilters returns rds service filters.
func (filters NameValuesFilters) RDSFilters() []rdstypes.Filter {
	m := filters.Map()

	if len(m) == 0 {
		return nil
	}

	result := make([]rdstypes.Filter, 0, len(m))

	for k, v := range m {
		filter := rdstypes.Filter{
			Name:   aws.String(k),
			Values: v,
		}

		result = append(result, filter)
	}

	return result
}

// Route53ResolverFilters returns route53resolver service filters.
func (filters NameValuesFilters) Route53ResolverFilters() []route53resolvertypes.Filter {
	m := filters.Map()

	if len(m) == 0 {
		return nil
	}

	result := make([]route53resolvertypes.Filter, 0, len(m))

	for k, v := range m {
		filter := route53resolvertypes.Filter{
			Name:   aws.String(k),
			Values: v,
		}

		result = append(result, filter)
	}

	return result
}

// SecretsManagerFilters returns secretsmanager service filters.
func (filters NameValuesFilters) SecretsManagerFilters() []secretsmanagertypes.Filter {
	m := filters.Map()

	if len(m) == 0 {
		return nil
	}

	result := make([]secretsmanagertypes.Filter, 0, len(m))

	for k, v := range m {
		filter := secretsmanagertypes.Filter{
			Key:    secretsmanagertypes.FilterNameStringType(k),
			Values: v,
		}

		result = append(result, filter)
	}

	return result
}<|MERGE_RESOLUTION|>--- conflicted
+++ resolved
@@ -4,11 +4,8 @@
 
 import ( // nosemgrep:ci.semgrep.aws.multiple-service-imports
 	"github.com/aws/aws-sdk-go-v2/aws"
-<<<<<<< HEAD
 	imagebuildertypes "github.com/aws/aws-sdk-go-v2/service/imagebuilder/types"
-=======
 	licensemanagertypes "github.com/aws/aws-sdk-go-v2/service/licensemanager/types"
->>>>>>> 74ed37c9
 	rdstypes "github.com/aws/aws-sdk-go-v2/service/rds/types"
 	route53resolvertypes "github.com/aws/aws-sdk-go-v2/service/route53resolver/types"
 	secretsmanagertypes "github.com/aws/aws-sdk-go-v2/service/secretsmanager/types"
@@ -16,30 +13,40 @@
 
 // []*SERVICE.Filter handling
 
-<<<<<<< HEAD
 // ImageBuilderFilters returns imagebuilder service filters.
 func (filters NameValuesFilters) ImageBuilderFilters() []imagebuildertypes.Filter {
-=======
-// LicenseManagerFilters returns licensemanager service filters.
-func (filters NameValuesFilters) LicenseManagerFilters() []licensemanagertypes.Filter {
->>>>>>> 74ed37c9
 	m := filters.Map()
 
 	if len(m) == 0 {
 		return nil
 	}
 
-<<<<<<< HEAD
 	result := make([]imagebuildertypes.Filter, 0, len(m))
 
 	for k, v := range m {
 		filter := imagebuildertypes.Filter{
-=======
+			Name:   aws.String(k),
+			Values: v,
+		}
+
+		result = append(result, filter)
+	}
+
+	return result
+}
+
+// LicenseManagerFilters returns licensemanager service filters.
+func (filters NameValuesFilters) LicenseManagerFilters() []licensemanagertypes.Filter {
+	m := filters.Map()
+
+	if len(m) == 0 {
+		return nil
+	}
+
 	result := make([]licensemanagertypes.Filter, 0, len(m))
 
 	for k, v := range m {
 		filter := licensemanagertypes.Filter{
->>>>>>> 74ed37c9
 			Name:   aws.String(k),
 			Values: v,
 		}
