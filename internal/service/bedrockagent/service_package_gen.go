// Code generated by internal/generate/servicepackages/main.go; DO NOT EDIT.

package bedrockagent

import (
	"context"

	aws_sdkv2 "github.com/aws/aws-sdk-go-v2/aws"
	bedrockagent_sdkv2 "github.com/aws/aws-sdk-go-v2/service/bedrockagent"
	"github.com/hashicorp/terraform-provider-aws/internal/conns"
	"github.com/hashicorp/terraform-provider-aws/internal/types"
	"github.com/hashicorp/terraform-provider-aws/names"
)

type servicePackage struct{}

func (p *servicePackage) FrameworkDataSources(ctx context.Context) []*types.ServicePackageFrameworkDataSource {
	return []*types.ServicePackageFrameworkDataSource{}
}

func (p *servicePackage) FrameworkResources(ctx context.Context) []*types.ServicePackageFrameworkResource {
	return []*types.ServicePackageFrameworkResource{
		{
<<<<<<< HEAD
			Factory: newKnowledgeBaseResource,
			Name:    "Knowledge Base",
			Tags: &types.ServicePackageResourceTags{
				IdentifierAttribute: "arn",
=======
			Factory: newAgentActionGroupResource,
			Name:    "Agent Action Group",
		},
		{
			Factory: newAgentAliasResource,
			Name:    "Agent Alias",
			Tags: &types.ServicePackageResourceTags{
				IdentifierAttribute: "agent_alias_arn",
			},
		},
		{
			Factory: newAgentResource,
			Name:    "Agent",
			Tags: &types.ServicePackageResourceTags{
				IdentifierAttribute: "agent_arn",
>>>>>>> d0e6765e
			},
		},
	}
}

func (p *servicePackage) SDKDataSources(ctx context.Context) []*types.ServicePackageSDKDataSource {
	return []*types.ServicePackageSDKDataSource{}
}

func (p *servicePackage) SDKResources(ctx context.Context) []*types.ServicePackageSDKResource {
	return []*types.ServicePackageSDKResource{}
}

func (p *servicePackage) ServicePackageName() string {
	return names.BedrockAgent
}

// NewClient returns a new AWS SDK for Go v2 client for this service package's AWS API.
func (p *servicePackage) NewClient(ctx context.Context, config map[string]any) (*bedrockagent_sdkv2.Client, error) {
	cfg := *(config["aws_sdkv2_config"].(*aws_sdkv2.Config))

	return bedrockagent_sdkv2.NewFromConfig(cfg, func(o *bedrockagent_sdkv2.Options) {
		if endpoint := config["endpoint"].(string); endpoint != "" {
			o.BaseEndpoint = aws_sdkv2.String(endpoint)
		}
	}), nil
}

func ServicePackage(ctx context.Context) conns.ServicePackage {
	return &servicePackage{}
}<|MERGE_RESOLUTION|>--- conflicted
+++ resolved
@@ -21,12 +21,6 @@
 func (p *servicePackage) FrameworkResources(ctx context.Context) []*types.ServicePackageFrameworkResource {
 	return []*types.ServicePackageFrameworkResource{
 		{
-<<<<<<< HEAD
-			Factory: newKnowledgeBaseResource,
-			Name:    "Knowledge Base",
-			Tags: &types.ServicePackageResourceTags{
-				IdentifierAttribute: "arn",
-=======
 			Factory: newAgentActionGroupResource,
 			Name:    "Agent Action Group",
 		},
@@ -42,7 +36,13 @@
 			Name:    "Agent",
 			Tags: &types.ServicePackageResourceTags{
 				IdentifierAttribute: "agent_arn",
->>>>>>> d0e6765e
+			},
+		},
+		{
+			Factory: newKnowledgeBaseResource,
+			Name:    "Knowledge Base",
+			Tags: &types.ServicePackageResourceTags{
+				IdentifierAttribute: "arn",
 			},
 		},
 	}
