--- conflicted
+++ resolved
@@ -23,11 +23,7 @@
 	rName := sdkacctest.RandomWithPrefix(acctest.ResourcePrefix)
 
 	resource.Test(t, resource.TestCase{
-<<<<<<< HEAD
-		PreCheck:                 func() { acctest.PreCheck(ctx, t); acctest.PreCheckPartitionHasService(lakeformation.EndpointsID, t) },
-=======
-		PreCheck:                 func() { acctest.PreCheck(t); acctest.PreCheckPartitionHasService(t, lakeformation.EndpointsID) },
->>>>>>> 78d002fe
+		PreCheck:                 func() { acctest.PreCheck(ctx, t); acctest.PreCheckPartitionHasService(t, lakeformation.EndpointsID) },
 		ErrorCheck:               acctest.ErrorCheck(t, lakeformation.EndpointsID),
 		ProtoV5ProviderFactories: acctest.ProtoV5ProviderFactories,
 		CheckDestroy:             testAccCheckDatabaseLFTagsDestroy(ctx),
@@ -54,11 +50,7 @@
 	rName := sdkacctest.RandomWithPrefix(acctest.ResourcePrefix)
 
 	resource.Test(t, resource.TestCase{
-<<<<<<< HEAD
-		PreCheck:                 func() { acctest.PreCheck(ctx, t); acctest.PreCheckPartitionHasService(lakeformation.EndpointsID, t) },
-=======
-		PreCheck:                 func() { acctest.PreCheck(t); acctest.PreCheckPartitionHasService(t, lakeformation.EndpointsID) },
->>>>>>> 78d002fe
+		PreCheck:                 func() { acctest.PreCheck(ctx, t); acctest.PreCheckPartitionHasService(t, lakeformation.EndpointsID) },
 		ErrorCheck:               acctest.ErrorCheck(t, lakeformation.EndpointsID),
 		ProtoV5ProviderFactories: acctest.ProtoV5ProviderFactories,
 		CheckDestroy:             testAccCheckDatabaseLFTagsDestroy(ctx),
@@ -94,11 +86,7 @@
 	rName := sdkacctest.RandomWithPrefix(acctest.ResourcePrefix)
 
 	resource.Test(t, resource.TestCase{
-<<<<<<< HEAD
-		PreCheck:                 func() { acctest.PreCheck(ctx, t); acctest.PreCheckPartitionHasService(lakeformation.EndpointsID, t) },
-=======
-		PreCheck:                 func() { acctest.PreCheck(t); acctest.PreCheckPartitionHasService(t, lakeformation.EndpointsID) },
->>>>>>> 78d002fe
+		PreCheck:                 func() { acctest.PreCheck(ctx, t); acctest.PreCheckPartitionHasService(t, lakeformation.EndpointsID) },
 		ErrorCheck:               acctest.ErrorCheck(t, lakeformation.EndpointsID),
 		ProtoV5ProviderFactories: acctest.ProtoV5ProviderFactories,
 		CheckDestroy:             testAccCheckDatabaseLFTagsDestroy(ctx),
@@ -142,11 +130,7 @@
 	rName := sdkacctest.RandomWithPrefix(acctest.ResourcePrefix)
 
 	resource.Test(t, resource.TestCase{
-<<<<<<< HEAD
-		PreCheck:                 func() { acctest.PreCheck(ctx, t); acctest.PreCheckPartitionHasService(lakeformation.EndpointsID, t) },
-=======
-		PreCheck:                 func() { acctest.PreCheck(t); acctest.PreCheckPartitionHasService(t, lakeformation.EndpointsID) },
->>>>>>> 78d002fe
+		PreCheck:                 func() { acctest.PreCheck(ctx, t); acctest.PreCheckPartitionHasService(t, lakeformation.EndpointsID) },
 		ErrorCheck:               acctest.ErrorCheck(t, lakeformation.EndpointsID),
 		ProtoV5ProviderFactories: acctest.ProtoV5ProviderFactories,
 		CheckDestroy:             testAccCheckDatabaseLFTagsDestroy(ctx),
@@ -182,11 +166,7 @@
 	rName := sdkacctest.RandomWithPrefix(acctest.ResourcePrefix)
 
 	resource.Test(t, resource.TestCase{
-<<<<<<< HEAD
-		PreCheck:                 func() { acctest.PreCheck(ctx, t); acctest.PreCheckPartitionHasService(lakeformation.EndpointsID, t) },
-=======
-		PreCheck:                 func() { acctest.PreCheck(t); acctest.PreCheckPartitionHasService(t, lakeformation.EndpointsID) },
->>>>>>> 78d002fe
+		PreCheck:                 func() { acctest.PreCheck(ctx, t); acctest.PreCheckPartitionHasService(t, lakeformation.EndpointsID) },
 		ErrorCheck:               acctest.ErrorCheck(t, lakeformation.EndpointsID),
 		ProtoV5ProviderFactories: acctest.ProtoV5ProviderFactories,
 		CheckDestroy:             testAccCheckDatabaseLFTagsDestroy(ctx),
