// Copyright (c) HashiCorp, Inc.
// SPDX-License-Identifier: MPL-2.0

package route53resolver

import (
	"context"
	"fmt"
	"log"
	"strings"

	"github.com/aws/aws-sdk-go/aws"
	"github.com/aws/aws-sdk-go/service/route53resolver"
	"github.com/hashicorp/aws-sdk-go-base/v2/awsv1shim/v2/tfawserr"
	"github.com/hashicorp/terraform-plugin-sdk/v2/diag"
	"github.com/hashicorp/terraform-plugin-sdk/v2/helper/id"
	"github.com/hashicorp/terraform-plugin-sdk/v2/helper/retry"
	"github.com/hashicorp/terraform-plugin-sdk/v2/helper/schema"
	"github.com/hashicorp/terraform-plugin-sdk/v2/helper/validation"
	"github.com/hashicorp/terraform-provider-aws/internal/conns"
	"github.com/hashicorp/terraform-provider-aws/internal/errs/sdkdiag"
	"github.com/hashicorp/terraform-provider-aws/internal/tfresource"
	"github.com/hashicorp/terraform-provider-aws/names"
)

// @SDKResource("aws_route53_resolver_firewall_rule")
func ResourceFirewallRule() *schema.Resource {
	return &schema.Resource{
		CreateWithoutTimeout: resourceFirewallRuleCreate,
		ReadWithoutTimeout:   resourceFirewallRuleRead,
		UpdateWithoutTimeout: resourceFirewallRuleUpdate,
		DeleteWithoutTimeout: resourceFirewallRuleDelete,

		Importer: &schema.ResourceImporter{
			StateContext: schema.ImportStatePassthroughContext,
		},

		Schema: map[string]*schema.Schema{
			names.AttrAction: {
				Type:         schema.TypeString,
				Required:     true,
				ValidateFunc: validation.StringInSlice(route53resolver.Action_Values(), false),
			},
			"block_override_dns_type": {
				Type:         schema.TypeString,
				Optional:     true,
				ValidateFunc: validation.StringInSlice(route53resolver.BlockOverrideDnsType_Values(), false),
			},
			"block_override_domain": {
				Type:         schema.TypeString,
				Optional:     true,
				ValidateFunc: validation.StringLenBetween(1, 255),
			},
			"block_override_ttl": {
				Type:         schema.TypeInt,
				Optional:     true,
				ValidateFunc: validation.IntBetween(0, 604800),
			},
			"block_response": {
				Type:         schema.TypeString,
				Optional:     true,
				ValidateFunc: validation.StringInSlice(route53resolver.BlockResponse_Values(), false),
			},
			"firewall_domain_list_id": {
				Type:         schema.TypeString,
				ForceNew:     true,
				Required:     true,
				ValidateFunc: validation.StringLenBetween(1, 64),
			},
			"firewall_domain_redirection_action": {
				Type:         schema.TypeString,
				Optional:     true,
				Default:      route53resolver.FirewallDomainRedirectionActionInspectRedirectionDomain,
				ValidateFunc: validation.StringInSlice(route53resolver.FirewallDomainRedirectionAction_Values(), false),
			},
			"firewall_rule_group_id": {
				Type:         schema.TypeString,
				ForceNew:     true,
				Required:     true,
				ValidateFunc: validation.StringLenBetween(1, 64),
			},
			names.AttrName: {
				Type:         schema.TypeString,
				Required:     true,
				ValidateFunc: validResolverName,
			},
			names.AttrPriority: {
				Type:     schema.TypeInt,
				Required: true,
			},
		},
	}
}

func resourceFirewallRuleCreate(ctx context.Context, d *schema.ResourceData, meta interface{}) diag.Diagnostics {
	var diags diag.Diagnostics
	conn := meta.(*conns.AWSClient).Route53ResolverConn(ctx)

	firewallDomainListID := d.Get("firewall_domain_list_id").(string)
	firewallRuleGroupID := d.Get("firewall_rule_group_id").(string)
	FirewallDomainRedirectionAction := d.Get("firewall_domain_redirection_action").(string)
	ruleID := FirewallRuleCreateResourceID(firewallRuleGroupID, firewallDomainListID)
	name := d.Get(names.AttrName).(string)
	input := &route53resolver.CreateFirewallRuleInput{
<<<<<<< HEAD
		Action:                          aws.String(d.Get("action").(string)),
		CreatorRequestId:                aws.String(id.PrefixedUniqueId("tf-r53-resolver-firewall-rule-")),
		FirewallRuleGroupId:             aws.String(firewallRuleGroupID),
		FirewallDomainListId:            aws.String(firewallDomainListID),
		FirewallDomainRedirectionAction: aws.String(FirewallDomainRedirectionAction),
		Name:                            aws.String(name),
		Priority:                        aws.Int64(int64(d.Get("priority").(int))),
=======
		Action:               aws.String(d.Get(names.AttrAction).(string)),
		CreatorRequestId:     aws.String(id.PrefixedUniqueId("tf-r53-resolver-firewall-rule-")),
		FirewallRuleGroupId:  aws.String(firewallRuleGroupID),
		FirewallDomainListId: aws.String(firewallDomainListID),
		Name:                 aws.String(name),
		Priority:             aws.Int64(int64(d.Get(names.AttrPriority).(int))),
>>>>>>> b3e69278
	}

	if v, ok := d.GetOk("block_override_dns_type"); ok {
		input.BlockOverrideDnsType = aws.String(v.(string))
	}

	if v, ok := d.GetOk("block_override_domain"); ok {
		input.BlockOverrideDomain = aws.String(v.(string))
	}

	if v, ok := d.GetOk("block_override_ttl"); ok {
		input.BlockOverrideTtl = aws.Int64(int64(v.(int)))
	}

	if v, ok := d.GetOk("block_response"); ok {
		input.BlockResponse = aws.String(v.(string))
	}

	_, err := conn.CreateFirewallRuleWithContext(ctx, input)

	if err != nil {
		return sdkdiag.AppendErrorf(diags, "creating Route53 Resolver Firewall Rule (%s): %s", name, err)
	}

	d.SetId(ruleID)

	return append(diags, resourceFirewallRuleRead(ctx, d, meta)...)
}

func resourceFirewallRuleRead(ctx context.Context, d *schema.ResourceData, meta interface{}) diag.Diagnostics {
	var diags diag.Diagnostics
	conn := meta.(*conns.AWSClient).Route53ResolverConn(ctx)

	firewallRuleGroupID, firewallDomainListID, err := FirewallRuleParseResourceID(d.Id())

	if err != nil {
		return sdkdiag.AppendFromErr(diags, err)
	}

	firewallRule, err := FindFirewallRuleByTwoPartKey(ctx, conn, firewallRuleGroupID, firewallDomainListID)

	if !d.IsNewResource() && tfresource.NotFound(err) {
		log.Printf("[WARN] Route53 Resolver Firewall Rule (%s) not found, removing from state", d.Id())
		d.SetId("")
		return diags
	}

	if err != nil {
		return sdkdiag.AppendErrorf(diags, "reading Route53 Resolver Firewall Rule (%s): %s", d.Id(), err)
	}

	d.Set(names.AttrAction, firewallRule.Action)
	d.Set("block_override_dns_type", firewallRule.BlockOverrideDnsType)
	d.Set("block_override_domain", firewallRule.BlockOverrideDomain)
	d.Set("block_override_ttl", firewallRule.BlockOverrideTtl)
	d.Set("block_response", firewallRule.BlockResponse)
	d.Set("firewall_rule_group_id", firewallRule.FirewallRuleGroupId)
	d.Set("firewall_domain_list_id", firewallRule.FirewallDomainListId)
<<<<<<< HEAD
	d.Set("firewall_domain_redirection_action", firewallRule.FirewallDomainRedirectionAction)
	d.Set("name", firewallRule.Name)
	d.Set("priority", firewallRule.Priority)
=======
	d.Set(names.AttrName, firewallRule.Name)
	d.Set(names.AttrPriority, firewallRule.Priority)
>>>>>>> b3e69278

	return diags
}

func resourceFirewallRuleUpdate(ctx context.Context, d *schema.ResourceData, meta interface{}) diag.Diagnostics {
	var diags diag.Diagnostics
	conn := meta.(*conns.AWSClient).Route53ResolverConn(ctx)

	firewallRuleGroupID, firewallDomainListID, err := FirewallRuleParseResourceID(d.Id())

	if err != nil {
		return sdkdiag.AppendFromErr(diags, err)
	}

	input := &route53resolver.UpdateFirewallRuleInput{
		Action:               aws.String(d.Get(names.AttrAction).(string)),
		FirewallDomainListId: aws.String(firewallDomainListID),
		FirewallRuleGroupId:  aws.String(firewallRuleGroupID),
		Name:                 aws.String(d.Get(names.AttrName).(string)),
		Priority:             aws.Int64(int64(d.Get(names.AttrPriority).(int))),
	}

	if v, ok := d.GetOk("block_override_dns_type"); ok {
		input.BlockOverrideDnsType = aws.String(v.(string))
	}

	if v, ok := d.GetOk("block_override_domain"); ok {
		input.BlockOverrideDomain = aws.String(v.(string))
	}

	if v, ok := d.GetOk("block_override_ttl"); ok {
		input.BlockOverrideTtl = aws.Int64(int64(v.(int)))
	}

	if v, ok := d.GetOk("block_response"); ok {
		input.BlockResponse = aws.String(v.(string))
	}

	if v, ok := d.GetOk("firewall_domain_redirection_action"); ok {
		input.FirewallDomainRedirectionAction = aws.String(v.(string))
	}

	_, err = conn.UpdateFirewallRuleWithContext(ctx, input)

	if err != nil {
		return sdkdiag.AppendErrorf(diags, "updating Route53 Resolver Firewall Rule (%s): %s", d.Id(), err)
	}

	return append(diags, resourceFirewallRuleRead(ctx, d, meta)...)
}

func resourceFirewallRuleDelete(ctx context.Context, d *schema.ResourceData, meta interface{}) diag.Diagnostics {
	var diags diag.Diagnostics
	conn := meta.(*conns.AWSClient).Route53ResolverConn(ctx)

	firewallRuleGroupID, firewallDomainListID, err := FirewallRuleParseResourceID(d.Id())

	if err != nil {
		return sdkdiag.AppendFromErr(diags, err)
	}

	log.Printf("[DEBUG] Deleting Route53 Resolver Firewall Rule: %s", d.Id())
	_, err = conn.DeleteFirewallRuleWithContext(ctx, &route53resolver.DeleteFirewallRuleInput{
		FirewallDomainListId: aws.String(firewallDomainListID),
		FirewallRuleGroupId:  aws.String(firewallRuleGroupID),
	})

	if tfawserr.ErrCodeEquals(err, route53resolver.ErrCodeResourceNotFoundException) {
		return diags
	}

	if err != nil {
		return sdkdiag.AppendErrorf(diags, "deleting Route53 Resolver Firewall Rule (%s): %s", d.Id(), err)
	}

	return diags
}

const firewallRuleIDSeparator = ":"

func FirewallRuleCreateResourceID(firewallRuleGroupID, firewallDomainListID string) string {
	parts := []string{firewallRuleGroupID, firewallDomainListID}
	id := strings.Join(parts, firewallRuleIDSeparator)

	return id
}

func FirewallRuleParseResourceID(id string) (string, string, error) {
	parts := strings.SplitN(id, firewallRuleIDSeparator, 2)

	if len(parts) < 2 || parts[0] == "" || parts[1] == "" {
		return "", "", fmt.Errorf("unexpected format for ID (%[1]s), expected firewall_rule_group_id%[2]sfirewall_domain_list_id", id, firewallRuleIDSeparator)
	}

	return parts[0], parts[1], nil
}

func FindFirewallRuleByTwoPartKey(ctx context.Context, conn *route53resolver.Route53Resolver, firewallRuleGroupID, firewallDomainListID string) (*route53resolver.FirewallRule, error) {
	output, err := findFirewallRules(ctx, conn, firewallRuleGroupID, func(rule *route53resolver.FirewallRule) bool {
		return aws.StringValue(rule.FirewallDomainListId) == firewallDomainListID
	})

	if err != nil {
		return nil, err
	}

	if len(output) == 0 || output[0] == nil {
		return nil, tfresource.NewEmptyResultError(firewallRuleGroupID)
	}

	if count := len(output); count > 1 {
		return nil, tfresource.NewTooManyResultsError(count, firewallRuleGroupID)
	}

	return output[0], nil
}

func findFirewallRules(ctx context.Context, conn *route53resolver.Route53Resolver, firewallRuleGroupID string, f func(*route53resolver.FirewallRule) bool) ([]*route53resolver.FirewallRule, error) {
	input := &route53resolver.ListFirewallRulesInput{
		FirewallRuleGroupId: aws.String(firewallRuleGroupID),
	}
	var output []*route53resolver.FirewallRule

	err := conn.ListFirewallRulesPagesWithContext(ctx, input, func(page *route53resolver.ListFirewallRulesOutput, lastPage bool) bool {
		if page == nil {
			return !lastPage
		}

		for _, v := range page.FirewallRules {
			if f(v) {
				output = append(output, v)
			}
		}

		return !lastPage
	})

	if tfawserr.ErrCodeEquals(err, route53resolver.ErrCodeResourceNotFoundException) {
		return nil, &retry.NotFoundError{
			LastError:   err,
			LastRequest: input,
		}
	}

	if err != nil {
		return nil, err
	}

	return output, nil
}<|MERGE_RESOLUTION|>--- conflicted
+++ resolved
@@ -102,22 +102,12 @@
 	ruleID := FirewallRuleCreateResourceID(firewallRuleGroupID, firewallDomainListID)
 	name := d.Get(names.AttrName).(string)
 	input := &route53resolver.CreateFirewallRuleInput{
-<<<<<<< HEAD
-		Action:                          aws.String(d.Get("action").(string)),
+		Action:                          aws.String(d.Get(names.AttrAction).(string)),
 		CreatorRequestId:                aws.String(id.PrefixedUniqueId("tf-r53-resolver-firewall-rule-")),
 		FirewallRuleGroupId:             aws.String(firewallRuleGroupID),
 		FirewallDomainListId:            aws.String(firewallDomainListID),
 		FirewallDomainRedirectionAction: aws.String(FirewallDomainRedirectionAction),
 		Name:                            aws.String(name),
-		Priority:                        aws.Int64(int64(d.Get("priority").(int))),
-=======
-		Action:               aws.String(d.Get(names.AttrAction).(string)),
-		CreatorRequestId:     aws.String(id.PrefixedUniqueId("tf-r53-resolver-firewall-rule-")),
-		FirewallRuleGroupId:  aws.String(firewallRuleGroupID),
-		FirewallDomainListId: aws.String(firewallDomainListID),
-		Name:                 aws.String(name),
-		Priority:             aws.Int64(int64(d.Get(names.AttrPriority).(int))),
->>>>>>> b3e69278
 	}
 
 	if v, ok := d.GetOk("block_override_dns_type"); ok {
@@ -176,14 +166,9 @@
 	d.Set("block_response", firewallRule.BlockResponse)
 	d.Set("firewall_rule_group_id", firewallRule.FirewallRuleGroupId)
 	d.Set("firewall_domain_list_id", firewallRule.FirewallDomainListId)
-<<<<<<< HEAD
 	d.Set("firewall_domain_redirection_action", firewallRule.FirewallDomainRedirectionAction)
-	d.Set("name", firewallRule.Name)
-	d.Set("priority", firewallRule.Priority)
-=======
 	d.Set(names.AttrName, firewallRule.Name)
 	d.Set(names.AttrPriority, firewallRule.Priority)
->>>>>>> b3e69278
 
 	return diags
 }
