--- conflicted
+++ resolved
@@ -5108,8 +5108,7 @@
   skip_final_snapshot      = true
   delete_automated_backups = false
 }
-<<<<<<< HEAD
-`, rName, preferredBackupWindow)
+`, rName, tfrds.ClusterEngineAuroraMySQL, preferredBackupWindow)
 }
 
 func testAccClusterConfig_localWriteForwarding(rName string) string {
@@ -5125,7 +5124,4 @@
   skip_final_snapshot           = true
 }
 `, rName)
-=======
-`, rName, tfrds.ClusterEngineAuroraMySQL, preferredBackupWindow)
->>>>>>> c1d07354
 }