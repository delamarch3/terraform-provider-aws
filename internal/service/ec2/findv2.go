--- conflicted
+++ resolved
@@ -757,7 +757,7 @@
 
 	output, err := conn.DescribeSpotDatafeedSubscription(ctx, input)
 
-	if tfawserr.ErrCodeEquals(err, ErrCodeInvalidSpotDatafeedNotFound) {
+	if tfawserr.ErrCodeEquals(err, errCodeInvalidSpotDatafeedNotFound) {
 		return nil, &retry.NotFoundError{
 			LastError:   err,
 			LastRequest: input,
@@ -3100,7 +3100,6 @@
 	return output, nil
 }
 
-<<<<<<< HEAD
 func findImages(ctx context.Context, conn *ec2.Client, input *ec2.DescribeImagesInput) ([]awstypes.Image, error) {
 	var output []awstypes.Image
 
@@ -3109,7 +3108,119 @@
 		page, err := pages.NextPage(ctx)
 
 		if tfawserr.ErrCodeEquals(err, errCodeInvalidAMIIDNotFound) {
-=======
+			return nil, &retry.NotFoundError{
+				LastError:   err,
+				LastRequest: input,
+			}
+		}
+
+		if err != nil {
+			return nil, err
+		}
+
+		output = append(output, page.Images...)
+	}
+
+	return output, nil
+}
+
+func findImage(ctx context.Context, conn *ec2.Client, input *ec2.DescribeImagesInput) (*awstypes.Image, error) {
+	output, err := findImages(ctx, conn, input)
+
+	if err != nil {
+		return nil, err
+	}
+
+	return tfresource.AssertSingleValueResult(output)
+}
+
+func FindImageByID(ctx context.Context, conn *ec2.Client, id string) (*awstypes.Image, error) {
+	input := &ec2.DescribeImagesInput{
+		ImageIds: []string{id},
+	}
+
+	output, err := findImage(ctx, conn, input)
+
+	if err != nil {
+		return nil, err
+	}
+
+	if state := output.State; state == awstypes.ImageStateDeregistered {
+		return nil, &retry.NotFoundError{
+			Message:     string(state),
+			LastRequest: input,
+		}
+	}
+
+	// Eventual consistency check.
+	if aws.ToString(output.ImageId) != id {
+		return nil, &retry.NotFoundError{
+			LastRequest: input,
+		}
+	}
+
+	return output, nil
+}
+
+func findImageAttribute(ctx context.Context, conn *ec2.Client, input *ec2.DescribeImageAttributeInput) (*ec2.DescribeImageAttributeOutput, error) {
+	output, err := conn.DescribeImageAttribute(ctx, input)
+
+	if tfawserr.ErrCodeEquals(err, errCodeInvalidAMIIDNotFound, errCodeInvalidAMIIDUnavailable) {
+		return nil, &retry.NotFoundError{
+			LastError:   err,
+			LastRequest: input,
+		}
+	}
+
+	if err != nil {
+		return nil, err
+	}
+
+	if output == nil {
+		return nil, tfresource.NewEmptyResultError(input)
+	}
+
+	return output, nil
+}
+
+func findImageLaunchPermissionsByID(ctx context.Context, conn *ec2.Client, id string) ([]awstypes.LaunchPermission, error) {
+	input := &ec2.DescribeImageAttributeInput{
+		Attribute: awstypes.ImageAttributeNameLaunchPermission,
+		ImageId:   aws.String(id),
+	}
+
+	output, err := findImageAttribute(ctx, conn, input)
+
+	if err != nil {
+		return nil, err
+	}
+
+	if len(output.LaunchPermissions) == 0 {
+		return nil, tfresource.NewEmptyResultError(input)
+	}
+
+	return output.LaunchPermissions, nil
+}
+
+func findImageLaunchPermission(ctx context.Context, conn *ec2.Client, imageID, accountID, group, organizationARN, organizationalUnitARN string) (*awstypes.LaunchPermission, error) {
+	output, err := findImageLaunchPermissionsByID(ctx, conn, imageID)
+
+	if err != nil {
+		return nil, err
+	}
+
+	for _, v := range output {
+		if (accountID != "" && aws.ToString(v.UserId) == accountID) ||
+			(group != "" && string(v.Group) == group) ||
+			(organizationARN != "" && aws.ToString(v.OrganizationArn) == organizationARN) ||
+			(organizationalUnitARN != "" && aws.ToString(v.OrganizationalUnitArn) == organizationalUnitARN) {
+			return &v, nil
+		}
+	}
+
+	return nil, &retry.NotFoundError{}
+}
+
 func findTransitGateway(ctx context.Context, conn *ec2.Client, input *ec2.DescribeTransitGatewaysInput) (*awstypes.TransitGateway, error) {
 	output, err := findTransitGateways(ctx, conn, input)
 
@@ -3128,20 +3239,16 @@
 		page, err := pages.NextPage(ctx)
 
 		if tfawserr.ErrCodeEquals(err, errCodeInvalidTransitGatewayIDNotFound) {
->>>>>>> 8fe34cf5
-			return nil, &retry.NotFoundError{
-				LastError:   err,
-				LastRequest: input,
-			}
-		}
-
-		if err != nil {
-			return nil, err
-		}
-
-<<<<<<< HEAD
-		output = append(output, page.Images...)
-=======
+			return nil, &retry.NotFoundError{
+				LastError:   err,
+				LastRequest: input,
+			}
+		}
+
+		if err != nil {
+			return nil, err
+		}
+
 		output = append(output, page.TransitGateways...)
 	}
 
@@ -3171,35 +3278,21 @@
 		return nil, &retry.NotFoundError{
 			LastRequest: input,
 		}
->>>>>>> 8fe34cf5
-	}
-
-	return output, nil
-}
-
-<<<<<<< HEAD
-func findImage(ctx context.Context, conn *ec2.Client, input *ec2.DescribeImagesInput) (*awstypes.Image, error) {
-	output, err := findImages(ctx, conn, input)
-=======
+	}
+
+	return output, nil
+}
+
 func findTransitGatewayAttachment(ctx context.Context, conn *ec2.Client, input *ec2.DescribeTransitGatewayAttachmentsInput) (*awstypes.TransitGatewayAttachment, error) {
 	output, err := findTransitGatewayAttachments(ctx, conn, input)
->>>>>>> 8fe34cf5
-
-	if err != nil {
-		return nil, err
-	}
-
-	return tfresource.AssertSingleValueResult(output)
-}
-
-<<<<<<< HEAD
-func FindImageByID(ctx context.Context, conn *ec2.Client, id string) (*awstypes.Image, error) {
-	input := &ec2.DescribeImagesInput{
-		ImageIds: []string{id},
-	}
-
-	output, err := findImage(ctx, conn, input)
-=======
+
+	if err != nil {
+		return nil, err
+	}
+
+	return tfresource.AssertSingleValueResult(output)
+}
+
 func findTransitGatewayAttachments(ctx context.Context, conn *ec2.Client, input *ec2.DescribeTransitGatewayAttachmentsInput) ([]awstypes.TransitGatewayAttachment, error) {
 	var output []awstypes.TransitGatewayAttachment
 
@@ -3285,17 +3378,12 @@
 	}
 
 	output, err := findTransitGatewayConnect(ctx, conn, input)
->>>>>>> 8fe34cf5
-
-	if err != nil {
-		return nil, err
-	}
-
-<<<<<<< HEAD
-	if state := output.State; state == awstypes.ImageStateDeregistered {
-=======
+
+	if err != nil {
+		return nil, err
+	}
+
 	if state := output.State; state == awstypes.TransitGatewayAttachmentStateDeleted {
->>>>>>> 8fe34cf5
 		return nil, &retry.NotFoundError{
 			Message:     string(state),
 			LastRequest: input,
@@ -3303,27 +3391,15 @@
 	}
 
 	// Eventual consistency check.
-<<<<<<< HEAD
-	if aws.ToString(output.ImageId) != id {
-=======
 	if aws.ToString(output.TransitGatewayAttachmentId) != id {
->>>>>>> 8fe34cf5
-		return nil, &retry.NotFoundError{
-			LastRequest: input,
-		}
-	}
-
-	return output, nil
-}
-
-<<<<<<< HEAD
-func findImageAttribute(ctx context.Context, conn *ec2.Client, input *ec2.DescribeImageAttributeInput) (*ec2.DescribeImageAttributeOutput, error) {
-	output, err := conn.DescribeImageAttribute(ctx, input)
-
-	if tfawserr.ErrCodeEquals(err, errCodeInvalidAMIIDNotFound, errCodeInvalidAMIIDUnavailable) {
-		return nil, &retry.NotFoundError{
-			LastError:   err,
-=======
+		return nil, &retry.NotFoundError{
+			LastRequest: input,
+		}
+	}
+
+	return output, nil
+}
+
 func findTransitGatewayConnectPeer(ctx context.Context, conn *ec2.Client, input *ec2.DescribeTransitGatewayConnectPeersInput) (*awstypes.TransitGatewayConnectPeer, error) {
 	output, err := findTransitGatewayConnectPeers(ctx, conn, input)
 
@@ -3439,13 +3515,10 @@
 	if state := output.State; state == awstypes.TransitGatewayMulticastDomainStateDeleted {
 		return nil, &retry.NotFoundError{
 			Message:     string(state),
->>>>>>> 8fe34cf5
-			LastRequest: input,
-		}
-	}
-
-<<<<<<< HEAD
-=======
+			LastRequest: input,
+		}
+	}
+
 	// Eventual consistency check.
 	if aws.ToString(output.TransitGatewayMulticastDomainId) != id {
 		return nil, &retry.NotFoundError{
@@ -3459,15 +3532,10 @@
 func findTransitGatewayMulticastDomainAssociation(ctx context.Context, conn *ec2.Client, input *ec2.GetTransitGatewayMulticastDomainAssociationsInput) (*awstypes.TransitGatewayMulticastDomainAssociation, error) {
 	output, err := findTransitGatewayMulticastDomainAssociations(ctx, conn, input)
 
->>>>>>> 8fe34cf5
-	if err != nil {
-		return nil, err
-	}
-
-<<<<<<< HEAD
-	if output == nil {
-		return nil, tfresource.NewEmptyResultError(input)
-=======
+	if err != nil {
+		return nil, err
+	}
+
 	return tfresource.AssertSingleValueResult(output, func(v *awstypes.TransitGatewayMulticastDomainAssociation) bool { return v.Subnet != nil })
 }
 
@@ -3546,21 +3614,11 @@
 		}
 
 		output = append(output, page.MulticastGroups...)
->>>>>>> 8fe34cf5
-	}
-
-	return output, nil
-}
-
-<<<<<<< HEAD
-func findImageLaunchPermissionsByID(ctx context.Context, conn *ec2.Client, id string) ([]awstypes.LaunchPermission, error) {
-	input := &ec2.DescribeImageAttributeInput{
-		Attribute: awstypes.ImageAttributeNameLaunchPermission,
-		ImageId:   aws.String(id),
-	}
-
-	output, err := findImageAttribute(ctx, conn, input)
-=======
+	}
+
+	return output, nil
+}
+
 func findTransitGatewayMulticastGroupMemberByThreePartKey(ctx context.Context, conn *ec2.Client, multicastDomainID, groupIPAddress, eniID string) (*awstypes.TransitGatewayMulticastGroup, error) {
 	input := &ec2.SearchTransitGatewayMulticastGroupsInput{
 		Filters: newAttributeFilterListV2(map[string]string{
@@ -3572,23 +3630,11 @@
 	}
 
 	output, err := findTransitGatewayMulticastGroups(ctx, conn, input)
->>>>>>> 8fe34cf5
-
-	if err != nil {
-		return nil, err
-	}
-
-<<<<<<< HEAD
-	if len(output.LaunchPermissions) == 0 {
-		return nil, tfresource.NewEmptyResultError(input)
-	}
-
-	return output.LaunchPermissions, nil
-}
-
-func findImageLaunchPermission(ctx context.Context, conn *ec2.Client, imageID, accountID, group, organizationARN, organizationalUnitARN string) (*awstypes.LaunchPermission, error) {
-	output, err := findImageLaunchPermissionsByID(ctx, conn, imageID)
-=======
+
+	if err != nil {
+		return nil, err
+	}
+
 	if len(output) == 0 {
 		return nil, tfresource.NewEmptyResultError(input)
 	}
@@ -3620,19 +3666,11 @@
 	}
 
 	output, err := findTransitGatewayMulticastGroups(ctx, conn, input)
->>>>>>> 8fe34cf5
-
-	if err != nil {
-		return nil, err
-	}
-
-<<<<<<< HEAD
-	for _, v := range output {
-		if (accountID != "" && aws.ToString(v.UserId) == accountID) ||
-			(group != "" && string(v.Group) == group) ||
-			(organizationARN != "" && aws.ToString(v.OrganizationArn) == organizationARN) ||
-			(organizationalUnitARN != "" && aws.ToString(v.OrganizationalUnitArn) == organizationalUnitARN) {
-=======
+
+	if err != nil {
+		return nil, err
+	}
+
 	if len(output) == 0 {
 		return nil, tfresource.NewEmptyResultError(input)
 	}
@@ -3646,14 +3684,10 @@
 				}
 			}
 
->>>>>>> 8fe34cf5
 			return &v, nil
 		}
 	}
 
-<<<<<<< HEAD
-	return nil, &retry.NotFoundError{}
-=======
 	return nil, tfresource.NewEmptyResultError(input)
 }
 
@@ -4214,5 +4248,4 @@
 	}
 
 	return output, nil
->>>>>>> 8fe34cf5
 }