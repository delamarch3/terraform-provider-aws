// Copyright (c) HashiCorp, Inc.
// SPDX-License-Identifier: MPL-2.0

package ec2

import (
	"context"
	"fmt"
	"time"

	"github.com/aws/aws-sdk-go-v2/aws"
	"github.com/aws/aws-sdk-go-v2/aws/arn"
	"github.com/aws/aws-sdk-go-v2/service/ec2"
	awstypes "github.com/aws/aws-sdk-go-v2/service/ec2/types"
	"github.com/hashicorp/terraform-plugin-sdk/v2/diag"
	"github.com/hashicorp/terraform-plugin-sdk/v2/helper/schema"
	"github.com/hashicorp/terraform-provider-aws/internal/conns"
	"github.com/hashicorp/terraform-provider-aws/internal/errs/sdkdiag"
	tftags "github.com/hashicorp/terraform-provider-aws/internal/tags"
	"github.com/hashicorp/terraform-provider-aws/internal/tfresource"
	"github.com/hashicorp/terraform-provider-aws/names"
)

// @SDKDataSource("aws_ec2_client_vpn_endpoint")
func DataSourceClientVPNEndpoint() *schema.Resource {
	return &schema.Resource{
		ReadWithoutTimeout: dataSourceClientVPNEndpointRead,

		Timeouts: &schema.ResourceTimeout{
			Read: schema.DefaultTimeout(20 * time.Minute),
		},

		Schema: map[string]*schema.Schema{
			names.AttrARN: {
				Type:     schema.TypeString,
				Computed: true,
			},
			"authentication_options": {
				Type:     schema.TypeList,
				Computed: true,
				Elem: &schema.Resource{
					Schema: map[string]*schema.Schema{
						"active_directory_id": {
							Type:     schema.TypeString,
							Computed: true,
						},
						"root_certificate_chain_arn": {
							Type:     schema.TypeString,
							Computed: true,
						},
						"saml_provider_arn": {
							Type:     schema.TypeString,
							Computed: true,
						},
						"self_service_saml_provider_arn": {
							Type:     schema.TypeString,
							Computed: true,
						},
						names.AttrType: {
							Type:     schema.TypeString,
							Computed: true,
						},
					},
				},
			},
			"client_cidr_block": {
				Type:     schema.TypeString,
				Computed: true,
			},
			"client_connect_options": {
				Type:     schema.TypeList,
				Computed: true,
				Elem: &schema.Resource{
					Schema: map[string]*schema.Schema{
						names.AttrEnabled: {
							Type:     schema.TypeBool,
							Computed: true,
						},
						"lambda_function_arn": {
							Type:     schema.TypeString,
							Computed: true,
						},
					},
				},
			},
			"client_login_banner_options": {
				Type:     schema.TypeList,
				Computed: true,
				Elem: &schema.Resource{
					Schema: map[string]*schema.Schema{
						"banner_text": {
							Type:     schema.TypeString,
							Computed: true,
						},
						names.AttrEnabled: {
							Type:     schema.TypeBool,
							Computed: true,
						},
					},
				},
			},
			"client_vpn_endpoint_id": {
				Type:     schema.TypeString,
				Optional: true,
				Computed: true,
			},
			"connection_log_options": {
				Type:     schema.TypeList,
				Computed: true,
				Elem: &schema.Resource{
					Schema: map[string]*schema.Schema{
						"cloudwatch_log_group": {
							Type:     schema.TypeString,
							Computed: true,
						},
						"cloudwatch_log_stream": {
							Type:     schema.TypeString,
							Computed: true,
						},
						names.AttrEnabled: {
							Type:     schema.TypeBool,
							Computed: true,
						},
					},
				},
			},
			names.AttrDescription: {
				Type:     schema.TypeString,
				Computed: true,
			},
			"dns_name": {
				Type:     schema.TypeString,
				Computed: true,
			},
			"dns_servers": {
				Type:     schema.TypeList,
				Computed: true,
				Elem:     &schema.Schema{Type: schema.TypeString},
			},
			names.AttrFilter: customFiltersSchema(),
			names.AttrSecurityGroupIDs: {
				Type:     schema.TypeList,
				Computed: true,
				Elem:     &schema.Schema{Type: schema.TypeString},
			},
			"self_service_portal": {
				Type:     schema.TypeString,
				Computed: true,
			},
			"self_service_portal_url": {
				Type:     schema.TypeString,
				Computed: true,
			},
			"server_certificate_arn": {
				Type:     schema.TypeString,
				Computed: true,
			},
			"session_timeout_hours": {
				Type:     schema.TypeInt,
				Computed: true,
			},
			"split_tunnel": {
				Type:     schema.TypeBool,
				Computed: true,
			},
			names.AttrTags: tftags.TagsSchemaComputed(),
			"transport_protocol": {
				Type:     schema.TypeString,
				Computed: true,
			},
			names.AttrVPCID: {
				Type:     schema.TypeString,
				Computed: true,
			},
			"vpn_port": {
				Type:     schema.TypeInt,
				Computed: true,
			},
		},
	}
}

func dataSourceClientVPNEndpointRead(ctx context.Context, d *schema.ResourceData, meta interface{}) diag.Diagnostics {
	var diags diag.Diagnostics
	conn := meta.(*conns.AWSClient).EC2Client(ctx)
	ignoreTagsConfig := meta.(*conns.AWSClient).IgnoreTagsConfig

	input := &ec2.DescribeClientVpnEndpointsInput{}

	if v, ok := d.GetOk("client_vpn_endpoint_id"); ok {
		input.ClientVpnEndpointIds = []string{v.(string)}
	}

	input.Filters = append(input.Filters, newTagFilterListV2(
		TagsV2(tftags.New(ctx, d.Get(names.AttrTags).(map[string]interface{}))),
	)...)

<<<<<<< HEAD
	input.Filters = append(input.Filters, newCustomFilterListV2(
		d.Get("filter").(*schema.Set),
=======
	input.Filters = append(input.Filters, newCustomFilterList(
		d.Get(names.AttrFilter).(*schema.Set),
>>>>>>> e71921f4
	)...)

	if len(input.Filters) == 0 {
		input.Filters = nil
	}

	ep, err := FindClientVPNEndpoint(ctx, conn, input)

	if err != nil {
		return sdkdiag.AppendFromErr(diags, tfresource.SingularDataSourceFindError("EC2 Client VPN Endpoint", err))
	}

	d.SetId(aws.ToString(ep.ClientVpnEndpointId))
	arn := arn.ARN{
		Partition: meta.(*conns.AWSClient).Partition,
		Service:   names.EC2,
		Region:    meta.(*conns.AWSClient).Region,
		AccountID: meta.(*conns.AWSClient).AccountID,
		Resource:  fmt.Sprintf("client-vpn-endpoint/%s", d.Id()),
	}.String()
	d.Set(names.AttrARN, arn)
	if err := d.Set("authentication_options", flattenClientVPNAuthentications(ep.AuthenticationOptions)); err != nil {
		return sdkdiag.AppendErrorf(diags, "setting authentication_options: %s", err)
	}
	d.Set("client_cidr_block", ep.ClientCidrBlock)
	if ep.ClientConnectOptions != nil {
		if err := d.Set("client_connect_options", []interface{}{flattenClientConnectResponseOptions(ep.ClientConnectOptions)}); err != nil {
			return sdkdiag.AppendErrorf(diags, "setting client_connect_options: %s", err)
		}
	} else {
		d.Set("client_connect_options", nil)
	}
	if ep.ClientLoginBannerOptions != nil {
		if err := d.Set("client_login_banner_options", []interface{}{flattenClientLoginBannerResponseOptions(ep.ClientLoginBannerOptions)}); err != nil {
			return sdkdiag.AppendErrorf(diags, "setting client_login_banner_options: %s", err)
		}
	} else {
		d.Set("client_login_banner_options", nil)
	}
	d.Set("client_vpn_endpoint_id", ep.ClientVpnEndpointId)
	if ep.ConnectionLogOptions != nil {
		if err := d.Set("connection_log_options", []interface{}{flattenConnectionLogResponseOptions(ep.ConnectionLogOptions)}); err != nil {
			return sdkdiag.AppendErrorf(diags, "setting connection_log_options: %s", err)
		}
	} else {
		d.Set("connection_log_options", nil)
	}
	d.Set(names.AttrDescription, ep.Description)
	d.Set("dns_name", ep.DnsName)
	d.Set("dns_servers", aws.StringSlice(ep.DnsServers))
	d.Set(names.AttrSecurityGroupIDs, aws.StringSlice(ep.SecurityGroupIds))
	if aws.ToString(ep.SelfServicePortalUrl) != "" {
		d.Set("self_service_portal", awstypes.SelfServicePortalEnabled)
	} else {
		d.Set("self_service_portal", awstypes.SelfServicePortalDisabled)
	}
	d.Set("self_service_portal_url", ep.SelfServicePortalUrl)
	d.Set("server_certificate_arn", ep.ServerCertificateArn)
	d.Set("session_timeout_hours", ep.SessionTimeoutHours)
	d.Set("split_tunnel", ep.SplitTunnel)
	d.Set("transport_protocol", ep.TransportProtocol)
	d.Set(names.AttrVPCID, ep.VpcId)
	d.Set("vpn_port", ep.VpnPort)

	if err := d.Set(names.AttrTags, keyValueTagsV2(ctx, ep.Tags).IgnoreAWS().IgnoreConfig(ignoreTagsConfig).Map()); err != nil {
		return sdkdiag.AppendErrorf(diags, "setting tags: %s", err)
	}

	return diags
}<|MERGE_RESOLUTION|>--- conflicted
+++ resolved
@@ -195,13 +195,8 @@
 		TagsV2(tftags.New(ctx, d.Get(names.AttrTags).(map[string]interface{}))),
 	)...)
 
-<<<<<<< HEAD
 	input.Filters = append(input.Filters, newCustomFilterListV2(
-		d.Get("filter").(*schema.Set),
-=======
-	input.Filters = append(input.Filters, newCustomFilterList(
 		d.Get(names.AttrFilter).(*schema.Set),
->>>>>>> e71921f4
 	)...)
 
 	if len(input.Filters) == 0 {
