// Copyright (c) HashiCorp, Inc.
// SPDX-License-Identifier: MPL-2.0

package cur

import (
	"context"

	"github.com/aws/aws-sdk-go-v2/aws"
	"github.com/aws/aws-sdk-go-v2/service/costandusagereportservice"
	"github.com/hashicorp/terraform-plugin-log/tflog"
	"github.com/hashicorp/terraform-provider-aws/names"
)

// NewClient returns a new AWS SDK for Go v2 client for this service package's AWS API.
func (p *servicePackage) NewClient(ctx context.Context, config map[string]any) (*costandusagereportservice.Client, error) {
	cfg := *(config["aws_sdkv2_config"].(*aws.Config))

<<<<<<< HEAD
	return costandusagereportservice.NewFromConfig(cfg, func(o *costandusagereportservice.Options) {
		if config["partition"].(string) == names.StandardPartitionID {
			// AWS Cost and Usage Reports is only available in AWS Commercial us-east-1 Region.
			// https://docs.aws.amazon.com/general/latest/gr/billing.html.
			o.Region = names.USEast1RegionID
		}

		if endpoint := config[names.AttrEndpoint].(string); endpoint != "" {
			tflog.Debug(ctx, "setting endpoint", map[string]any{
				"tf_aws.endpoint": endpoint,
			})
			o.BaseEndpoint = aws.String(endpoint)

			if o.EndpointOptions.UseFIPSEndpoint == aws.FIPSEndpointStateEnabled {
				tflog.Debug(ctx, "endpoint set, ignoring UseFIPSEndpoint setting")
				o.EndpointOptions.UseFIPSEndpoint = aws.FIPSEndpointStateDisabled
=======
	return costandusagereportservice.NewFromConfig(cfg,
		costandusagereportservice.WithEndpointResolverV2(newEndpointResolverSDKv2()),
		withBaseEndpoint(config[names.AttrEndpoint].(string)),
		func(o *costandusagereportservice.Options) {
			if config["partition"].(string) == names.StandardPartitionID {
				// AWS Cost and Usage Reports is only available in AWS Commercial us-east-1 Region.
				// https://docs.aws.amazon.com/general/latest/gr/billing.html.
				if cfg.Region != names.USEast1RegionID {
					tflog.Info(ctx, "overriding region", map[string]any{
						"original_region": cfg.Region,
						"override_region": names.USEast1RegionID,
					})
					o.Region = names.USEast1RegionID
				}
>>>>>>> 02adf914
			}
		},
	), nil
}<|MERGE_RESOLUTION|>--- conflicted
+++ resolved
@@ -16,24 +16,6 @@
 func (p *servicePackage) NewClient(ctx context.Context, config map[string]any) (*costandusagereportservice.Client, error) {
 	cfg := *(config["aws_sdkv2_config"].(*aws.Config))
 
-<<<<<<< HEAD
-	return costandusagereportservice.NewFromConfig(cfg, func(o *costandusagereportservice.Options) {
-		if config["partition"].(string) == names.StandardPartitionID {
-			// AWS Cost and Usage Reports is only available in AWS Commercial us-east-1 Region.
-			// https://docs.aws.amazon.com/general/latest/gr/billing.html.
-			o.Region = names.USEast1RegionID
-		}
-
-		if endpoint := config[names.AttrEndpoint].(string); endpoint != "" {
-			tflog.Debug(ctx, "setting endpoint", map[string]any{
-				"tf_aws.endpoint": endpoint,
-			})
-			o.BaseEndpoint = aws.String(endpoint)
-
-			if o.EndpointOptions.UseFIPSEndpoint == aws.FIPSEndpointStateEnabled {
-				tflog.Debug(ctx, "endpoint set, ignoring UseFIPSEndpoint setting")
-				o.EndpointOptions.UseFIPSEndpoint = aws.FIPSEndpointStateDisabled
-=======
 	return costandusagereportservice.NewFromConfig(cfg,
 		costandusagereportservice.WithEndpointResolverV2(newEndpointResolverSDKv2()),
 		withBaseEndpoint(config[names.AttrEndpoint].(string)),
@@ -48,7 +30,6 @@
 					})
 					o.Region = names.USEast1RegionID
 				}
->>>>>>> 02adf914
 			}
 		},
 	), nil
