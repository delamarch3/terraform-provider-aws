--- conflicted
+++ resolved
@@ -5,15 +5,8 @@
 import (
 	"context"
 
-<<<<<<< HEAD
 	aws_sdkv2 "github.com/aws/aws-sdk-go-v2/aws"
 	imagebuilder_sdkv2 "github.com/aws/aws-sdk-go-v2/service/imagebuilder"
-=======
-	aws_sdkv1 "github.com/aws/aws-sdk-go/aws"
-	session_sdkv1 "github.com/aws/aws-sdk-go/aws/session"
-	imagebuilder_sdkv1 "github.com/aws/aws-sdk-go/service/imagebuilder"
-	"github.com/hashicorp/terraform-plugin-log/tflog"
->>>>>>> d5a0a582
 	"github.com/hashicorp/terraform-provider-aws/internal/conns"
 	"github.com/hashicorp/terraform-provider-aws/internal/types"
 	"github.com/hashicorp/terraform-provider-aws/names"
@@ -31,7 +24,7 @@
 			Factory: newResourceLifecyclePolicy,
 			Name:    "Lifecycle Policy",
 			Tags: &types.ServicePackageResourceTags{
-				IdentifierAttribute: "id",
+				IdentifierAttribute: names.AttrID,
 			},
 		},
 	}
@@ -170,34 +163,14 @@
 	return names.ImageBuilder
 }
 
-<<<<<<< HEAD
 // NewClient returns a new AWS SDK for Go v2 client for this service package's AWS API.
 func (p *servicePackage) NewClient(ctx context.Context, config map[string]any) (*imagebuilder_sdkv2.Client, error) {
 	cfg := *(config["aws_sdkv2_config"].(*aws_sdkv2.Config))
 
-	return imagebuilder_sdkv2.NewFromConfig(cfg, func(o *imagebuilder_sdkv2.Options) {
-		if endpoint := config["endpoint"].(string); endpoint != "" {
-			o.BaseEndpoint = aws_sdkv2.String(endpoint)
-		}
-	}), nil
-=======
-// NewConn returns a new AWS SDK for Go v1 client for this service package's AWS API.
-func (p *servicePackage) NewConn(ctx context.Context, config map[string]any) (*imagebuilder_sdkv1.Imagebuilder, error) {
-	sess := config[names.AttrSession].(*session_sdkv1.Session)
-
-	cfg := aws_sdkv1.Config{}
-
-	if endpoint := config[names.AttrEndpoint].(string); endpoint != "" {
-		tflog.Debug(ctx, "setting endpoint", map[string]any{
-			"tf_aws.endpoint": endpoint,
-		})
-		cfg.Endpoint = aws_sdkv1.String(endpoint)
-	} else {
-		cfg.EndpointResolver = newEndpointResolverSDKv1(ctx)
-	}
-
-	return imagebuilder_sdkv1.New(sess.Copy(&cfg)), nil
->>>>>>> d5a0a582
+	return imagebuilder_sdkv2.NewFromConfig(cfg,
+		imagebuilder_sdkv2.WithEndpointResolverV2(newEndpointResolverSDKv2()),
+		withBaseEndpoint(config[names.AttrEndpoint].(string)),
+	), nil
 }
 
 func ServicePackage(ctx context.Context) conns.ServicePackage {
