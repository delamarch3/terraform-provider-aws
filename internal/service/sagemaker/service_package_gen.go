--- conflicted
+++ resolved
@@ -28,37 +28,6 @@
 	}
 }
 
-<<<<<<< HEAD
-func (p *servicePackage) SDKResources(ctx context.Context) map[string]func() *schema.Resource {
-	return map[string]func() *schema.Resource{
-		"aws_sagemaker_app":                                       ResourceApp,
-		"aws_sagemaker_app_image_config":                          ResourceAppImageConfig,
-		"aws_sagemaker_code_repository":                           ResourceCodeRepository,
-		"aws_sagemaker_data_quality_job_definition":               ResourceDataQualityJobDefinition,
-		"aws_sagemaker_device":                                    ResourceDevice,
-		"aws_sagemaker_device_fleet":                              ResourceDeviceFleet,
-		"aws_sagemaker_domain":                                    ResourceDomain,
-		"aws_sagemaker_endpoint":                                  ResourceEndpoint,
-		"aws_sagemaker_endpoint_configuration":                    ResourceEndpointConfiguration,
-		"aws_sagemaker_feature_group":                             ResourceFeatureGroup,
-		"aws_sagemaker_flow_definition":                           ResourceFlowDefinition,
-		"aws_sagemaker_human_task_ui":                             ResourceHumanTaskUI,
-		"aws_sagemaker_image":                                     ResourceImage,
-		"aws_sagemaker_image_version":                             ResourceImageVersion,
-		"aws_sagemaker_model":                                     ResourceModel,
-		"aws_sagemaker_model_package_group":                       ResourceModelPackageGroup,
-		"aws_sagemaker_model_package_group_policy":                ResourceModelPackageGroupPolicy,
-		"aws_sagemaker_monitoring_schedule":                       ResourceMonitoringSchedule,
-		"aws_sagemaker_notebook_instance":                         ResourceNotebookInstance,
-		"aws_sagemaker_notebook_instance_lifecycle_configuration": ResourceNotebookInstanceLifeCycleConfiguration,
-		"aws_sagemaker_project":                                   ResourceProject,
-		"aws_sagemaker_servicecatalog_portfolio_status":           ResourceServicecatalogPortfolioStatus,
-		"aws_sagemaker_space":                                     ResourceSpace,
-		"aws_sagemaker_studio_lifecycle_config":                   ResourceStudioLifecycleConfig,
-		"aws_sagemaker_user_profile":                              ResourceUserProfile,
-		"aws_sagemaker_workforce":                                 ResourceWorkforce,
-		"aws_sagemaker_workteam":                                  ResourceWorkteam,
-=======
 func (p *servicePackage) SDKResources(ctx context.Context) []*types.ServicePackageSDKResource {
 	return []*types.ServicePackageSDKResource{
 		{
@@ -72,6 +41,10 @@
 		{
 			Factory:  ResourceCodeRepository,
 			TypeName: "aws_sagemaker_code_repository",
+		},
+		{
+			Factory:  ResourceDataQualityJobDefinition,
+			TypeName: "aws_sagemaker_data_quality_job_definition",
 		},
 		{
 			Factory:  ResourceDevice,
@@ -126,6 +99,10 @@
 			TypeName: "aws_sagemaker_model_package_group_policy",
 		},
 		{
+			Factory:  ResourceMonitoringSchedule,
+			TypeName: "aws_sagemaker_monitoring_schedule",
+		},
+		{
 			Factory:  ResourceNotebookInstance,
 			TypeName: "aws_sagemaker_notebook_instance",
 		},
@@ -161,7 +138,6 @@
 			Factory:  ResourceWorkteam,
 			TypeName: "aws_sagemaker_workteam",
 		},
->>>>>>> 87f14f04
 	}
 }
 
