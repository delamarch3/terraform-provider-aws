package docdb_test

import (
	"fmt"
	"regexp"
	"strings"
	"testing"
	"time"

	"github.com/aws/aws-sdk-go/aws"
	"github.com/aws/aws-sdk-go/aws/awserr"
	"github.com/aws/aws-sdk-go/service/docdb"
	sdkacctest "github.com/hashicorp/terraform-plugin-sdk/v2/helper/acctest"
	"github.com/hashicorp/terraform-plugin-sdk/v2/helper/resource"
	"github.com/hashicorp/terraform-plugin-sdk/v2/terraform"
	"github.com/hashicorp/terraform-provider-aws/internal/acctest"
	"github.com/hashicorp/terraform-provider-aws/internal/conns"
)

func TestAccDocDBClusterInstance_basic(t *testing.T) {
	var v docdb.DBInstance
	resourceName := "aws_docdb_cluster_instance.cluster_instances"
	rName := sdkacctest.RandomWithPrefix(acctest.ResourcePrefix)

	resource.ParallelTest(t, resource.TestCase{
		PreCheck:          func() { acctest.PreCheck(t) },
		ErrorCheck:        acctest.ErrorCheck(t, docdb.EndpointsID),
		ProviderFactories: acctest.ProviderFactories,
		CheckDestroy:      testAccCheckClusterDestroy,
		Steps: []resource.TestStep{
			{
				Config: testAccClusterInstanceConfig_basic(rName),
				Check: resource.ComposeTestCheckFunc(
					testAccCheckClusterInstanceExists(resourceName, &v),
					testAccCheckClusterInstanceAttributes(&v),
					acctest.MatchResourceAttrRegionalARN(resourceName, "arn", "rds", regexp.MustCompile(`db:.+`)),
					resource.TestCheckResourceAttr(resourceName, "auto_minor_version_upgrade", "true"),
					resource.TestCheckResourceAttrSet(resourceName, "preferred_maintenance_window"),
					resource.TestCheckResourceAttrSet(resourceName, "preferred_backup_window"),
					resource.TestCheckResourceAttrSet(resourceName, "dbi_resource_id"),
					resource.TestCheckResourceAttrSet(resourceName, "availability_zone"),
					resource.TestCheckResourceAttrSet(resourceName, "engine_version"),
					resource.TestCheckResourceAttrSet(resourceName, "ca_cert_identifier"),
					resource.TestCheckResourceAttr(resourceName, "engine", "docdb"),
				),
			},
			{
				Config: testAccClusterInstanceConfig_modified(rName),
				Check: resource.ComposeTestCheckFunc(
					testAccCheckClusterInstanceExists(resourceName, &v),
					testAccCheckClusterInstanceAttributes(&v),
					resource.TestCheckResourceAttr(resourceName, "auto_minor_version_upgrade", "false"),
				),
			},

			{
				ResourceName:      resourceName,
				ImportState:       true,
				ImportStateVerify: true,
				ImportStateVerifyIgnore: []string{
					"apply_immediately",
					"identifier_prefix",
				},
			},
		},
	})
}

func TestAccDocDBClusterInstance_performanceInsights(t *testing.T) {
	var v docdb.DBInstance
	resourceName := "aws_docdb_cluster_instance.test"
	rNamePrefix := acctest.ResourcePrefix
	rName := sdkacctest.RandomWithPrefix(rNamePrefix)

	resource.ParallelTest(t, resource.TestCase{
		PreCheck:          func() { acctest.PreCheck(t) },
		ErrorCheck:        acctest.ErrorCheck(t, docdb.EndpointsID),
		ProviderFactories: acctest.ProviderFactories,
		CheckDestroy:      testAccCheckClusterDestroy,
		Steps: []resource.TestStep{
			{
				Config: testAccClusterInstanceConfigPerf(rName),
				Check: resource.ComposeTestCheckFunc(
					testAccCheckClusterInstanceExists(resourceName, &v),
					testAccCheckClusterInstanceAttributes(&v),
					resource.TestCheckResourceAttrSet(resourceName, "enable_performance_insights"),
				),
			},

			{
				ResourceName:      resourceName,
				ImportState:       true,
				ImportStateVerify: true,
				ImportStateVerifyIgnore: []string{
					"apply_immediately",
					"identifier_prefix",
					"enable_performance_insights",
					"performance_insights_kms_key_id",
				},
			},
		},
	})
}
func TestAccDocDBClusterInstance_az(t *testing.T) {
	var v docdb.DBInstance
	resourceName := "aws_docdb_cluster_instance.cluster_instances"
	rName := sdkacctest.RandomWithPrefix(acctest.ResourcePrefix)

	resource.ParallelTest(t, resource.TestCase{
		PreCheck:          func() { acctest.PreCheck(t) },
		ErrorCheck:        acctest.ErrorCheck(t, docdb.EndpointsID),
		ProviderFactories: acctest.ProviderFactories,
		CheckDestroy:      testAccCheckClusterDestroy,
		Steps: []resource.TestStep{
			{
				Config: testAccClusterInstanceConfig_az(rName),
				Check: resource.ComposeTestCheckFunc(
					testAccCheckClusterInstanceExists(resourceName, &v),
					testAccCheckClusterInstanceAttributes(&v),
					resource.TestCheckResourceAttrSet(resourceName, "availability_zone"),
				),
			},

			{
				ResourceName:      resourceName,
				ImportState:       true,
				ImportStateVerify: true,
				ImportStateVerifyIgnore: []string{
					"apply_immediately",
					"identifier_prefix",
				},
			},
		},
	})
}

func TestAccDocDBClusterInstance_namePrefix(t *testing.T) {
	var v docdb.DBInstance
	resourceName := "aws_docdb_cluster_instance.test"
	rNamePrefix := acctest.ResourcePrefix
	rName := sdkacctest.RandomWithPrefix(rNamePrefix)

	resource.ParallelTest(t, resource.TestCase{
		PreCheck:          func() { acctest.PreCheck(t) },
		ErrorCheck:        acctest.ErrorCheck(t, docdb.EndpointsID),
		ProviderFactories: acctest.ProviderFactories,
		CheckDestroy:      testAccCheckClusterDestroy,
		Steps: []resource.TestStep{
			{
				Config: testAccClusterInstanceConfig_namePrefix(rName, rNamePrefix),
				Check: resource.ComposeTestCheckFunc(
					testAccCheckClusterInstanceExists(resourceName, &v),
					testAccCheckClusterInstanceAttributes(&v),
					resource.TestCheckResourceAttr(resourceName, "db_subnet_group_name", rName),
					resource.TestMatchResourceAttr(resourceName, "identifier", regexp.MustCompile(fmt.Sprintf("^%s", rNamePrefix))),
				),
			},

			{
				ResourceName:      resourceName,
				ImportState:       true,
				ImportStateVerify: true,
				ImportStateVerifyIgnore: []string{
					"apply_immediately",
					"identifier_prefix",
				},
			},
		},
	})
}

func TestAccDocDBClusterInstance_generatedName(t *testing.T) {
	var v docdb.DBInstance
	resourceName := "aws_docdb_cluster_instance.test"
	rName := sdkacctest.RandomWithPrefix(acctest.ResourcePrefix)

	resource.ParallelTest(t, resource.TestCase{
		PreCheck:          func() { acctest.PreCheck(t) },
		ErrorCheck:        acctest.ErrorCheck(t, docdb.EndpointsID),
		ProviderFactories: acctest.ProviderFactories,
		CheckDestroy:      testAccCheckClusterDestroy,
		Steps: []resource.TestStep{
			{
				Config: testAccClusterInstanceConfig_generatedName(rName),
				Check: resource.ComposeTestCheckFunc(
					testAccCheckClusterInstanceExists(resourceName, &v),
					testAccCheckClusterInstanceAttributes(&v),
					resource.TestMatchResourceAttr(resourceName, "identifier", regexp.MustCompile("^tf-")),
				),
			},

			{
				ResourceName:      resourceName,
				ImportState:       true,
				ImportStateVerify: true,
				ImportStateVerifyIgnore: []string{
					"apply_immediately",
					"identifier_prefix",
				},
			},
		},
	})
}

func TestAccDocDBClusterInstance_kmsKey(t *testing.T) {
	var v docdb.DBInstance
	resourceName := "aws_docdb_cluster_instance.cluster_instances"
	rName := sdkacctest.RandomWithPrefix(acctest.ResourcePrefix)

	resource.ParallelTest(t, resource.TestCase{
		PreCheck:          func() { acctest.PreCheck(t) },
		ErrorCheck:        acctest.ErrorCheck(t, docdb.EndpointsID),
		ProviderFactories: acctest.ProviderFactories,
		CheckDestroy:      testAccCheckClusterDestroy,
		Steps: []resource.TestStep{
			{
				Config: testAccClusterInstanceConfig_kmsKey(rName),
				Check: resource.ComposeTestCheckFunc(
					testAccCheckClusterInstanceExists(resourceName, &v),
					resource.TestCheckResourceAttrPair(resourceName, "kms_key_id", "aws_kms_key.foo", "arn"),
				),
			},

			{
				ResourceName:      resourceName,
				ImportState:       true,
				ImportStateVerify: true,
				ImportStateVerifyIgnore: []string{
					"apply_immediately",
					"identifier_prefix",
				},
			},
		},
	})
}

// https://github.com/hashicorp/terraform/issues/5350
func TestAccDocDBClusterInstance_disappears(t *testing.T) {
	var v docdb.DBInstance
	resourceName := "aws_docdb_cluster_instance.cluster_instances"
	rName := sdkacctest.RandomWithPrefix(acctest.ResourcePrefix)

	resource.ParallelTest(t, resource.TestCase{
		PreCheck:          func() { acctest.PreCheck(t) },
		ErrorCheck:        acctest.ErrorCheck(t, docdb.EndpointsID),
		ProviderFactories: acctest.ProviderFactories,
		CheckDestroy:      testAccCheckClusterDestroy,
		Steps: []resource.TestStep{
			{
				Config: testAccClusterInstanceConfig_basic(rName),
				Check: resource.ComposeTestCheckFunc(
					testAccCheckClusterInstanceExists(resourceName, &v),
					testAccClusterInstanceDisappears(&v),
				),
				// A non-empty plan is what we want. A crash is what we don't want. :)
				ExpectNonEmptyPlan: true,
			},
		},
	})
}

func testAccCheckClusterInstanceAttributes(v *docdb.DBInstance) resource.TestCheckFunc {
	return func(s *terraform.State) error {

		if *v.Engine != "docdb" {
			return fmt.Errorf("bad engine, expected \"docdb\": %#v", *v.Engine)
		}

		if !strings.HasPrefix(*v.DBClusterIdentifier, acctest.ResourcePrefix) {
			return fmt.Errorf("Bad Cluster Identifier prefix:\nexpected: %s-*\ngot: %s", acctest.ResourcePrefix, *v.DBClusterIdentifier)
		}

		return nil
	}
}

func testAccClusterInstanceDisappears(v *docdb.DBInstance) resource.TestCheckFunc {
	return func(s *terraform.State) error {
		conn := acctest.Provider.Meta().(*conns.AWSClient).DocDBConn
		opts := &docdb.DeleteDBInstanceInput{
			DBInstanceIdentifier: v.DBInstanceIdentifier,
		}
		if _, err := conn.DeleteDBInstance(opts); err != nil {
			return err
		}
		return resource.Retry(40*time.Minute, func() *resource.RetryError {
			opts := &docdb.DescribeDBInstancesInput{
				DBInstanceIdentifier: v.DBInstanceIdentifier,
			}
			_, err := conn.DescribeDBInstances(opts)
			if err != nil {
				dbinstanceerr, ok := err.(awserr.Error)
				if ok && dbinstanceerr.Code() == "DBInstanceNotFound" {
					return nil
				}
				return resource.NonRetryableError(
					fmt.Errorf("Error retrieving DB Instances: %s", err))
			}
			return resource.RetryableError(fmt.Errorf(
				"Waiting for instance to be deleted: %v", v.DBInstanceIdentifier))
		})
	}
}

func testAccCheckClusterInstanceExists(n string, v *docdb.DBInstance) resource.TestCheckFunc {
	return func(s *terraform.State) error {
		rs, ok := s.RootModule().Resources[n]
		if !ok {
			return fmt.Errorf("Not found: %s", n)
		}

		if rs.Primary.ID == "" {
			return fmt.Errorf("No DB Instance ID is set")
		}

		conn := acctest.Provider.Meta().(*conns.AWSClient).DocDBConn
		resp, err := conn.DescribeDBInstances(&docdb.DescribeDBInstancesInput{
			DBInstanceIdentifier: aws.String(rs.Primary.ID),
		})

		if err != nil {
			return err
		}

		for _, d := range resp.DBInstances {
			if *d.DBInstanceIdentifier == rs.Primary.ID {
				*v = *d
				return nil
			}
		}

		return fmt.Errorf("DB Cluster (%s) not found", rs.Primary.ID)
	}
}

// Add some random to the name, to avoid collision
func testAccClusterInstanceConfig_basic(rName string) string {
	return acctest.ConfigCompose(acctest.ConfigAvailableAZsNoOptIn(), fmt.Sprintf(`
resource "aws_docdb_cluster" "default" {
  cluster_identifier  = %[1]q
  availability_zones  = [data.aws_availability_zones.available.names[0], data.aws_availability_zones.available.names[1], data.aws_availability_zones.available.names[2]]
  master_username     = "foo"
  master_password     = "mustbeeightcharaters"
  skip_final_snapshot = true
}

data "aws_docdb_orderable_db_instance" "test" {
  engine                     = "docdb"
  preferred_instance_classes = ["db.t3.medium", "db.r4.large", "db.r5.large", "db.r5.xlarge"]
}

resource "aws_docdb_cluster_instance" "cluster_instances" {
  identifier         = %[1]q
  cluster_identifier = aws_docdb_cluster.default.id
  instance_class     = data.aws_docdb_orderable_db_instance.test.instance_class
  promotion_tier     = "3"
}
`, rName))
}

<<<<<<< HEAD
func testAccClusterInstanceConfigPerf(rName string) string {
	return acctest.ConfigCompose(acctest.ConfigAvailableAZsNoOptIn(), fmt.Sprintf(`
resource "aws_kms_key" "test" {
  description = "Terraform acc test %[1]s"
	  
  policy = <<POLICY
{
  "Version": "2012-10-17",
  "Id": "kms-tf-1",
  "Statement": [
    {
  	  "Sid": "Enable IAM User Permissions",
	  "Effect": "Allow",
	  "Principal": {
	    "AWS": "*"
	  },
	  "Action": "kms:*",
	  "Resource": "*"
	}
  ]
}
POLICY
}
resource "aws_docdb_cluster" "default" {
  cluster_identifier  = %[1]q
  availability_zones  = [data.aws_availability_zones.available.names[0], data.aws_availability_zones.available.names[1], data.aws_availability_zones.available.names[2]]
  master_username     = "foo"
  master_password     = "mustbeeightcharaters"
  skip_final_snapshot = true
}

data "aws_docdb_orderable_db_instance" "test" {
  engine                     = "docdb"
  preferred_instance_classes = ["db.t3.medium", "db.r4.large", "db.r5.large", "db.r5.xlarge"]
}

resource "aws_docdb_cluster_instance" "test" {
  identifier         				= %[1]q
  cluster_identifier 				= aws_docdb_cluster.default.id
  instance_class     				= data.aws_docdb_orderable_db_instance.test.instance_class
  promotion_tier     				= "3"
  
  enable_performance_insights 		= true
  performance_insights_kms_key_id 	= aws_kms_key.test.arn
}
`, rName))
}

func testAccClusterInstanceModifiedConfig(rName string) string {
=======
func testAccClusterInstanceConfig_modified(rName string) string {
>>>>>>> b4b86831
	return acctest.ConfigCompose(acctest.ConfigAvailableAZsNoOptIn(), fmt.Sprintf(`
resource "aws_docdb_cluster" "default" {
  cluster_identifier  = %[1]q
  availability_zones  = [data.aws_availability_zones.available.names[0], data.aws_availability_zones.available.names[1], data.aws_availability_zones.available.names[2]]
  master_username     = "foo"
  master_password     = "mustbeeightcharaters"
  skip_final_snapshot = true
}

data "aws_docdb_orderable_db_instance" "test" {
  engine                     = "docdb"
  preferred_instance_classes = ["db.t3.medium", "db.r4.large", "db.r5.large", "db.r5.xlarge"]
}

resource "aws_docdb_cluster_instance" "cluster_instances" {
  identifier                 = %[1]q
  cluster_identifier         = aws_docdb_cluster.default.id
  instance_class             = data.aws_docdb_orderable_db_instance.test.instance_class
  auto_minor_version_upgrade = false
  promotion_tier             = "3"
}
`, rName))
}

func testAccClusterInstanceConfig_az(rName string) string {
	return acctest.ConfigCompose(acctest.ConfigAvailableAZsNoOptIn(), fmt.Sprintf(`
resource "aws_docdb_cluster" "default" {
  cluster_identifier  = %[1]q
  availability_zones  = [data.aws_availability_zones.available.names[0], data.aws_availability_zones.available.names[1], data.aws_availability_zones.available.names[2]]
  master_username     = "foo"
  master_password     = "mustbeeightcharaters"
  skip_final_snapshot = true
}

data "aws_docdb_orderable_db_instance" "test" {
  engine                     = "docdb"
  preferred_instance_classes = ["db.t3.medium", "db.r4.large", "db.r5.large", "db.r5.xlarge"]
}

resource "aws_docdb_cluster_instance" "cluster_instances" {
  identifier         = %[1]q
  cluster_identifier = aws_docdb_cluster.default.id
  instance_class     = data.aws_docdb_orderable_db_instance.test.instance_class
  promotion_tier     = "3"
  availability_zone  = data.aws_availability_zones.available.names[0]
}
`, rName))
}

func testAccClusterInstanceConfig_namePrefix(rName, rNamePrefix string) string {
	return acctest.ConfigCompose(acctest.ConfigAvailableAZsNoOptIn(), fmt.Sprintf(`
data "aws_docdb_orderable_db_instance" "test" {
  engine                     = "docdb"
  preferred_instance_classes = ["db.t3.medium", "db.r4.large", "db.r5.large", "db.r5.xlarge"]
}

resource "aws_docdb_cluster_instance" "test" {
  identifier_prefix  = %[2]q
  cluster_identifier = aws_docdb_cluster.test.id
  instance_class     = data.aws_docdb_orderable_db_instance.test.instance_class
}

resource "aws_docdb_cluster" "test" {
  cluster_identifier   = %[1]q
  master_username      = "root"
  master_password      = "password"
  db_subnet_group_name = aws_docdb_subnet_group.test.name
  skip_final_snapshot  = true
}

resource "aws_vpc" "test" {
  cidr_block = "10.0.0.0/16"

  tags = {
    Name = %[1]q
  }
}

resource "aws_subnet" "a" {
  vpc_id            = aws_vpc.test.id
  cidr_block        = "10.0.0.0/24"
  availability_zone = data.aws_availability_zones.available.names[0]

  tags = {
    Name = "%[1]s-a"
  }
}

resource "aws_subnet" "b" {
  vpc_id            = aws_vpc.test.id
  cidr_block        = "10.0.1.0/24"
  availability_zone = data.aws_availability_zones.available.names[1]

  tags = {
    Name = "%[1]s-b"
  }
}

resource "aws_docdb_subnet_group" "test" {
  name       = %[1]q
  subnet_ids = [aws_subnet.a.id, aws_subnet.b.id]
}
`, rName, rNamePrefix))
}

func testAccClusterInstanceConfig_generatedName(rName string) string {
	return acctest.ConfigCompose(acctest.ConfigAvailableAZsNoOptIn(), fmt.Sprintf(`
data "aws_docdb_orderable_db_instance" "test" {
  engine                     = "docdb"
  preferred_instance_classes = ["db.t3.medium", "db.r4.large", "db.r5.large", "db.r5.xlarge"]
}

resource "aws_docdb_cluster_instance" "test" {
  cluster_identifier = aws_docdb_cluster.test.id
  instance_class     = data.aws_docdb_orderable_db_instance.test.instance_class
}

resource "aws_docdb_cluster" "test" {
  cluster_identifier   = %[1]q
  master_username      = "root"
  master_password      = "password"
  db_subnet_group_name = aws_docdb_subnet_group.test.name
  skip_final_snapshot  = true
}

resource "aws_vpc" "test" {
  cidr_block = "10.0.0.0/16"

  tags = {
    Name = %[1]q
  }
}

resource "aws_subnet" "a" {
  vpc_id            = aws_vpc.test.id
  cidr_block        = "10.0.0.0/24"
  availability_zone = data.aws_availability_zones.available.names[0]

  tags = {
    Name = "%[1]s-a"
  }
}

resource "aws_subnet" "b" {
  vpc_id            = aws_vpc.test.id
  cidr_block        = "10.0.1.0/24"
  availability_zone = data.aws_availability_zones.available.names[1]

  tags = {
    Name = "%[1]s-b"
  }
}

resource "aws_docdb_subnet_group" "test" {
  name       = %[1]q
  subnet_ids = [aws_subnet.a.id, aws_subnet.b.id]
}
`, rName))
}

func testAccClusterInstanceConfig_kmsKey(rName string) string {
	return acctest.ConfigCompose(acctest.ConfigAvailableAZsNoOptIn(), fmt.Sprintf(`
resource "aws_kms_key" "foo" {
  description = "Terraform acc test %[1]s"

  policy = <<POLICY
{
  "Version": "2012-10-17",
  "Id": "kms-tf-1",
  "Statement": [
    {
      "Sid": "Enable IAM User Permissions",
      "Effect": "Allow",
      "Principal": {
        "AWS": "*"
      },
      "Action": "kms:*",
      "Resource": "*"
    }
  ]
}
POLICY
}

resource "aws_docdb_cluster" "default" {
  cluster_identifier  = %[1]q
  availability_zones  = [data.aws_availability_zones.available.names[0], data.aws_availability_zones.available.names[1], data.aws_availability_zones.available.names[2]]
  master_username     = "foo"
  master_password     = "mustbeeightcharaters"
  storage_encrypted   = true
  kms_key_id          = aws_kms_key.foo.arn
  skip_final_snapshot = true
}

data "aws_docdb_orderable_db_instance" "test" {
  engine                     = "docdb"
  preferred_instance_classes = ["db.t3.medium", "db.r4.large", "db.r5.large", "db.r5.xlarge"]
}

resource "aws_docdb_cluster_instance" "cluster_instances" {
  identifier         = %[1]q
  cluster_identifier = aws_docdb_cluster.default.id
  instance_class     = data.aws_docdb_orderable_db_instance.test.instance_class
}
`, rName))
}<|MERGE_RESOLUTION|>--- conflicted
+++ resolved
@@ -358,7 +358,7 @@
 `, rName))
 }
 
-<<<<<<< HEAD
+
 func testAccClusterInstanceConfigPerf(rName string) string {
 	return acctest.ConfigCompose(acctest.ConfigAvailableAZsNoOptIn(), fmt.Sprintf(`
 resource "aws_kms_key" "test" {
@@ -401,16 +401,15 @@
   instance_class     				= data.aws_docdb_orderable_db_instance.test.instance_class
   promotion_tier     				= "3"
   
-  enable_performance_insights 		= true
-  performance_insights_kms_key_id 	= aws_kms_key.test.arn
+  enable_performance_insights 		
+                            = true
+  performance_insights_kms_key_id 	
+                            = aws_kms_key.test.arn
 }
 `, rName))
 }
 
-func testAccClusterInstanceModifiedConfig(rName string) string {
-=======
 func testAccClusterInstanceConfig_modified(rName string) string {
->>>>>>> b4b86831
 	return acctest.ConfigCompose(acctest.ConfigAvailableAZsNoOptIn(), fmt.Sprintf(`
 resource "aws_docdb_cluster" "default" {
   cluster_identifier  = %[1]q
