--- conflicted
+++ resolved
@@ -121,23 +121,15 @@
 Elemental MediaTailor
 EventBridge
 EventBridge Schemas
-<<<<<<< HEAD
-Fault Injection Simulator (FIS)
-File System (FSx)
-Firewall Manager (FMS)
-Gamelift
-Glacier
-=======
 FMS (Firewall Manager)
 FSx
-Fault Injection Simulator
+Fault Injection Simulator (FIS)
 FinSpace
 FinSpace Data
 Forecast
 Forecast Query
 Fraud Detector
 GameLift
->>>>>>> 13250008
 Global Accelerator
 Glue
 Glue DataBrew
